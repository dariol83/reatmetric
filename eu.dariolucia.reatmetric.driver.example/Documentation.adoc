--- conflicted
+++ resolved
@@ -22,11 +22,7 @@
     <groupId>eu.dariolucia.reatmetric.example</groupId>
     <artifactId>eu.dariolucia.reatmetric.driver.example</artifactId>
     <name>REATMETRIC DRIVER - Example driver</name>
-<<<<<<< HEAD
-    <version>1.0.1</version>
-=======
     <version>1.0.2</version>
->>>>>>> 766954a1
     <description>REATMETRIC driver module for documentation purposes</description>
     <packaging>jar</packaging>
 
@@ -63,29 +59,17 @@
         <dependency>
             <groupId>eu.dariolucia.reatmetric</groupId>
             <artifactId>eu.dariolucia.reatmetric.api</artifactId>
-<<<<<<< HEAD
-            <version>1.0.1</version>
-=======
             <version>1.0.2</version>
->>>>>>> 766954a1
         </dependency>
 		<dependency>
             <groupId>eu.dariolucia.reatmetric</groupId>
             <artifactId>eu.dariolucia.reatmetric.core</artifactId>
-<<<<<<< HEAD
-            <version>1.0.1</version>
-=======
             <version>1.0.2</version>
->>>>>>> 766954a1
         </dependency>
 		<dependency>
             <groupId>eu.dariolucia.reatmetric</groupId>
             <artifactId>eu.dariolucia.reatmetric.processing</artifactId>
-<<<<<<< HEAD
-            <version>1.0.1</version>
-=======
             <version>1.0.2</version>
->>>>>>> 766954a1
         </dependency>
     </dependencies>
 </project>
