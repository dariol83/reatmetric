--- conflicted
+++ resolved
@@ -21,11 +21,7 @@
     <parent>
         <groupId>eu.dariolucia.reatmetric</groupId>
         <artifactId>eu.dariolucia.reatmetric</artifactId>
-<<<<<<< HEAD
-        <version>1.0.1</version>
-=======
         <version>1.0.2</version>
->>>>>>> 766954a1
     </parent>
 
     <modelVersion>4.0.0</modelVersion>
